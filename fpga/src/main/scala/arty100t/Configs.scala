--- conflicted
+++ resolved
@@ -27,14 +27,6 @@
   new WithNoDesignKey ++
   new testchipip.WithUARTTSIClient ++
   new chipyard.harness.WithSerialTLTiedOff ++
-<<<<<<< HEAD
-  new chipyard.harness.WithHarnessBinderClockFreqMHz(50) ++
-  new chipyard.config.WithMemoryBusFrequency(50.0) ++
-  new chipyard.config.WithFrontBusFrequency(50.0) ++
-  new chipyard.config.WithSystemBusFrequency(50.0) ++
-  new chipyard.config.WithPeripheryBusFrequency(50.0) ++
-  new chipyard.config.WithControlBusFrequency(50.0) ++
-=======
   new chipyard.harness.WithHarnessBinderClockFreqMHz(freqMHz) ++
   new chipyard.config.WithMemoryBusFrequency(freqMHz) ++
   new chipyard.config.WithFrontBusFrequency(freqMHz) ++
@@ -42,7 +34,6 @@
   new chipyard.config.WithPeripheryBusFrequency(freqMHz) ++
   new chipyard.config.WithControlBusFrequency(freqMHz) ++
   new chipyard.config.WithOffchipBusFrequency(freqMHz) ++
->>>>>>> f8822802
   new chipyard.harness.WithAllClocksFromHarnessClockInstantiator ++
   new chipyard.clocking.WithPassthroughClockGenerator ++
   new chipyard.config.WithNoDebug ++ // no jtag
@@ -58,12 +49,6 @@
 
 class NoCoresArty100TConfig extends Config(
   new WithArty100TTweaks ++
-<<<<<<< HEAD
-  new chipyard.config.WithMemoryBusFrequency(50.0) ++
-  new chipyard.config.WithPeripheryBusFrequency(50.0) ++  // Match the sbus and pbus frequency
-  new chipyard.config.WithControlBusFrequency(50.0) ++
-=======
->>>>>>> f8822802
   new chipyard.config.WithBroadcastManager ++ // no l2
   new chipyard.NoCoresConfig)
 
