--- conflicted
+++ resolved
@@ -172,14 +172,9 @@
 lazy val chipyard = (project in file("generators/chipyard"))
   .dependsOn(testchipip, rocketchip, boom, rocketchip_blocks, rocketchip_inclusive_cache,
     dsptools, rocket_dsp_utils,
-<<<<<<< HEAD
-    radiance, gemmini, icenet, tracegen, cva6, nvdla, radiance, sodor, ibex, fft_generator,
-    constellation, mempress, barf, shuttle, caliptra_aes)
-=======
-    gemmini, icenet, tracegen, cva6, nvdla, sodor, ibex, fft_generator,
+    radiance, gemmini, icenet, tracegen, cva6, nvdla, sodor, ibex, fft_generator,
     constellation, mempress, barf, shuttle, caliptra_aes, rerocc,
     compressacc)
->>>>>>> 31743146
   .settings(libraryDependencies ++= rocketLibDeps.value)
   .settings(
     libraryDependencies ++= Seq(
