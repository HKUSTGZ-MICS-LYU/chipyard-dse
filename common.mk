--- conflicted
+++ resolved
@@ -16,11 +16,7 @@
 "   EXTRA_SIM_LDFLAGS         = additional LDFLAGS for building simulators" \
 "   EXTRA_SIM_SOURCES         = additional simulation sources needed for simulator" \
 "   EXTRA_SIM_REQS            = additional make requirements to build the simulator" \
-<<<<<<< HEAD
 "   EXTRA_SIM_OUT_NAME        = additional suffix appended to the simulation .out log filename" \
-"   ENABLE_CUSTOM_FIRRTL_PASS = if set, enable custom firrtl passes (SFC lowers to LowFIRRTL & MFC converts to Verilog)" \
-=======
->>>>>>> e2f4ea68
 "   ENABLE_YOSYS_FLOW         = if set, add compilation flags to enable the vlsi flow for yosys(tutorial flow)" \
 "   EXTRA_CHISEL_OPTIONS      = additional options to pass to the Chisel compiler" \
 "   MFC_BASE_LOWERING_OPTIONS = override lowering options to pass to the MLIR FIRRTL compiler" \
