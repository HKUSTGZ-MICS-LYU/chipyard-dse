--- conflicted
+++ resolved
@@ -187,53 +187,8 @@
                 key: extra-tests-{{ .Branch }}-{{ .Revision }}
                 paths:
                     - "/home/riscvuser/project/tests"
-<<<<<<< HEAD
-    prepare-chipyard-rocket:
-        executor: main-env
-        steps:
-            - prepare-rtl:
-                project-key: "chipyard-rocket"
-    prepare-chipyard-dmirocket:
-        executor: main-env
-        steps:
-            - prepare-rtl:
-                project-key: "chipyard-dmirocket"
-    prepare-chipyard-tlserial:
-        executor: main-env
-        steps:
-            - prepare-rtl:
-                project-key: "chipyard-tlserial"
-    prepare-chipyard-sha3:
-        executor: main-env
-        steps:
-            - prepare-rtl:
-                project-key: "chipyard-sha3"
-    prepare-chipyard-streaming-fir:
-        executor: main-env
-        steps:
-            - prepare-rtl:
-                project-key: "chipyard-streaming-fir"
-    prepare-chipyard-streaming-passthrough:
-        executor: main-env
-        steps:
-            - prepare-rtl:
-                project-key: "chipyard-streaming-passthrough"
-    prepare-chipyard-hetero:
-        executor: main-env
-        steps:
-            - prepare-rtl:
-                project-key: "chipyard-hetero"
-                timeout: "240m"
-    prepare-chipyard-boom:
-        executor: main-env
-        steps:
-            - prepare-rtl:
-                project-key: "chipyard-boom"
-    prepare-chipyard-blkdev:
-=======
 
     prepare-chipyard-cores:
->>>>>>> 43f746ed
         executor: main-env
         steps:
             - prepare-rtl:
@@ -302,17 +257,15 @@
         executor: main-env
         steps:
             - run-tests:
-<<<<<<< HEAD
-                project-key: "chipyard-dmirocket"
-    chipyard-tlserial-run-tests:
-        executor: main-env
-        steps:
-            - run-tests:
-                project-key: "chipyard-tlserial"
-=======
                 group-key: "group-peripherals"
                 project-key: "chipyard-spiflashread"
->>>>>>> 43f746ed
+    chipyard-lbwif-run-tests:
+        executor: main-env
+        steps:
+            - run-tests:
+                group-key: "group-peripherals"
+                project-key: "chipyard-lbwif"
+
     chipyard-sha3-run-tests:
         executor: main-env
         steps:
@@ -444,17 +397,7 @@
                 requires:
                     - install-riscv-toolchain
                     - install-verilator
-<<<<<<< HEAD
-
-            - prepare-chipyard-tlserial:
-                requires:
-                    - install-riscv-toolchain
-                    - install-verilator
-
-            - prepare-chipyard-sha3:
-=======
             - prepare-chipyard-peripherals:
->>>>>>> 43f746ed
                 requires:
                     - install-riscv-toolchain
                     - install-verilator
@@ -494,10 +437,9 @@
             - chipyard-spiflashread-run-tests:
                 requires:
                     - prepare-chipyard-peripherals
-
-            - chipyard-tlserial-run-tests:
-                requires:
-                    - prepare-chipyard-tlserial
+            - chipyard-lbwif-run-tests:
+                requires:
+                    - prepare-chipyard-peripherals
 
             - chipyard-sha3-run-tests:
                 requires:
