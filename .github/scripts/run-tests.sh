--- conflicted
+++ resolved
@@ -31,10 +31,6 @@
 
 run_binary () {
     make run-binary-fast -C $LOCAL_SIM_DIR $DISABLE_SIM_PREREQ $MAPPING_FLAGS $@
-}
-
-run_none () {
-    make -C $LOCAL_SIM_DIR $DISABLE_SIM_PREREQ run-binary-fast BINARY=none $@
 }
 
 case $1 in
@@ -135,7 +131,6 @@
         run_binary LOADMEM=1 BINARY=$RISCV/riscv64-unknown-elf/share/riscv-tests/benchmarks/dhrystone.riscv
         ;;
     icenet)
-<<<<<<< HEAD
         run_binary BINARY=none
         ;;
     testchipip)
@@ -143,27 +138,18 @@
         ;;
     constellation)
         run_binary BINARY=none
-=======
-        run_none ${mapping[$1]}
-        ;;
-    testchipip)
-        run_none ${mapping[$1]}
-        ;;
-    constellation)
-        run_none ${mapping[$1]}
         ;;
     rocketchip-amba)
-        run_none ${mapping[$1]}
+        run_binary BINARY=none
         ;;
     rocketchip-tlsimple)
-	run_none ${mapping[$1]}
+        run_binary BINARY=none
         ;;
     rocketchip-tlwidth)
-	run_none ${mapping[$1]}
+        run_binary BINARY=none
         ;;
     rocketchip-tlxbar)
-	run_none ${mapping[$1]}
->>>>>>> 2aca0e23
+        run_binary BINARY=none
         ;;
     *)
         echo "No set of tests for $1. Did you spell it right?"
