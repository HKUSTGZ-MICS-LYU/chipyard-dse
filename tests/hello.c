#include <stdio.h>
<<<<<<< HEAD
#include "riscv-pk/encoding.h"
=======
#include <riscv-pk/encoding.h>
>>>>>>> 01a03f5b
#include "marchid.h"

int main(void) {
  uint64_t marchid = read_csr(marchid);
  const char* march = get_march(marchid);
  printf("Hello world from core 0, a %s\n", march);
  return 0;
}<|MERGE_RESOLUTION|>--- conflicted
+++ resolved
@@ -1,9 +1,5 @@
 #include <stdio.h>
-<<<<<<< HEAD
-#include "riscv-pk/encoding.h"
-=======
 #include <riscv-pk/encoding.h>
->>>>>>> 01a03f5b
 #include "marchid.h"
 
 int main(void) {
