package chipyard

import chisel3._

import freechips.rocketchip.subsystem._
import freechips.rocketchip.system._
import freechips.rocketchip.config.Parameters
import freechips.rocketchip.devices.tilelink._

// ------------------------------------
// BOOM and/or Rocket Top Level Systems
// ------------------------------------

// DOC include start: DigitalTop
class DigitalTop(implicit p: Parameters) extends ChipyardSystem
  with testchipip.CanHaveTraceIO // Enables optionally adding trace IO
  with testchipip.CanHaveBackingScratchpad // Enables optionally adding a backing scratchpad
  with testchipip.CanHavePeripheryBlockDevice // Enables optionally adding the block device
  with testchipip.CanHavePeripheryTLSerial // Enables optionally adding the backing memory and serial adapter
  with sifive.blocks.devices.uart.HasPeripheryUART // Enables optionally adding the sifive UART
  with sifive.blocks.devices.gpio.HasPeripheryGPIO // Enables optionally adding the sifive GPIOs
  with sifive.blocks.devices.spi.HasPeripherySPIFlash // Enables optionally adding the sifive SPI flash controller
  with sifive.blocks.devices.spi.HasPeripherySPI // Enables optionally adding the sifive SPI
  with sifive.blocks.devices.pwm.HasPeripheryPWM // Enables optionally adding the sifive PWM
  with sifive.blocks.devices.i2c.HasPeripheryI2C // Enables optionally adding the sifive I2C
  with icenet.CanHavePeripheryIceNIC // Enables optionally adding the IceNIC for FireSim
  with chipyard.example.CanHavePeripheryInitZero // Enables optionally adding the initzero example widget
  with chipyard.example.CanHavePeripheryGCD // Enables optionally adding the GCD example widget
  with chipyard.example.CanHavePeripheryStreamingFIR // Enables optionally adding the DSPTools FIR example widget
  with chipyard.example.CanHavePeripheryStreamingPassthrough // Enables optionally adding the DSPTools streaming-passthrough example widget
  with nvidia.blocks.dla.CanHavePeripheryNVDLA // Enables optionally having an NVDLA
{
  override lazy val module = new DigitalTopModule(this)
}

class DigitalTopModule[+L <: DigitalTop](l: L) extends ChipyardSystemModule(l)
  with testchipip.CanHaveTraceIOModuleImp
  with sifive.blocks.devices.uart.HasPeripheryUARTModuleImp
  with sifive.blocks.devices.gpio.HasPeripheryGPIOModuleImp
  with sifive.blocks.devices.spi.HasPeripherySPIFlashModuleImp
<<<<<<< HEAD
  with sifive.blocks.devices.spi.HasPeripherySPIModuleImp
  with sifive.blocks.devices.pwm.HasPeripheryPWMModuleImp
  with sifive.blocks.devices.i2c.HasPeripheryI2CModuleImp
  with icenet.CanHavePeripheryIceNICModuleImp
=======
>>>>>>> 2db3c90f
  with chipyard.example.CanHavePeripheryGCDModuleImp
  with freechips.rocketchip.util.DontTouch
// DOC include end: DigitalTop<|MERGE_RESOLUTION|>--- conflicted
+++ resolved
@@ -20,9 +20,6 @@
   with sifive.blocks.devices.uart.HasPeripheryUART // Enables optionally adding the sifive UART
   with sifive.blocks.devices.gpio.HasPeripheryGPIO // Enables optionally adding the sifive GPIOs
   with sifive.blocks.devices.spi.HasPeripherySPIFlash // Enables optionally adding the sifive SPI flash controller
-  with sifive.blocks.devices.spi.HasPeripherySPI // Enables optionally adding the sifive SPI
-  with sifive.blocks.devices.pwm.HasPeripheryPWM // Enables optionally adding the sifive PWM
-  with sifive.blocks.devices.i2c.HasPeripheryI2C // Enables optionally adding the sifive I2C
   with icenet.CanHavePeripheryIceNIC // Enables optionally adding the IceNIC for FireSim
   with chipyard.example.CanHavePeripheryInitZero // Enables optionally adding the initzero example widget
   with chipyard.example.CanHavePeripheryGCD // Enables optionally adding the GCD example widget
@@ -35,16 +32,12 @@
 
 class DigitalTopModule[+L <: DigitalTop](l: L) extends ChipyardSystemModule(l)
   with testchipip.CanHaveTraceIOModuleImp
+  with testchipip.CanHavePeripheryBlockDeviceModuleImp
+  with testchipip.CanHavePeripherySerialModuleImp
   with sifive.blocks.devices.uart.HasPeripheryUARTModuleImp
   with sifive.blocks.devices.gpio.HasPeripheryGPIOModuleImp
   with sifive.blocks.devices.spi.HasPeripherySPIFlashModuleImp
-<<<<<<< HEAD
-  with sifive.blocks.devices.spi.HasPeripherySPIModuleImp
-  with sifive.blocks.devices.pwm.HasPeripheryPWMModuleImp
-  with sifive.blocks.devices.i2c.HasPeripheryI2CModuleImp
   with icenet.CanHavePeripheryIceNICModuleImp
-=======
->>>>>>> 2db3c90f
   with chipyard.example.CanHavePeripheryGCDModuleImp
   with freechips.rocketchip.util.DontTouch
 // DOC include end: DigitalTop