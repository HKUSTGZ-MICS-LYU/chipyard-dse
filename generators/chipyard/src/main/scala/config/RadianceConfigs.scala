--- conflicted
+++ resolved
@@ -47,13 +47,8 @@
   new AbstractConfig)
 
 class RadianceConfig extends Config(
-<<<<<<< HEAD
-   // important to keep gemmini tile before RadianceCores to ensure radiance tile id is 0-indexed
-  // new WithRadianceGemmini(location = InCluster(0), dim = 8, extMemBase = x"ff000000", spSizeInKB = 16, accSizeInKB = 8) ++
-=======
   // important to keep gemmini tile before RadianceCores to ensure radiance tile id is 0-indexed
   new radiance.subsystem.WithRadianceGemmini(location = InCluster(0), dim = 8, extMemBase = x"ff000000", spSizeInKB = 16, accSizeInKB = 8) ++
->>>>>>> 5a98716a
   new radiance.subsystem.WithRadianceCores(1, location=InCluster(0), useVxCache = false) ++
   new radiance.subsystem.WithCoalescer(nNewSrcIds = 16) ++
   new radiance.subsystem.WithVortexL1Banks(nBanks = 4)++
@@ -61,13 +56,8 @@
   new RadianceBaseConfig)
 
 class RadianceClusterConfig extends Config(
-<<<<<<< HEAD
-   // important to keep gemmini tile before RadianceCores to ensure radiance tile id is 0-indexed
-  // new WithRadianceGemmini(location = InCluster(0), dim = 8, extMemBase = x"ff000000", spSizeInKB = 16, accSizeInKB = 8) ++
-=======
   // important to keep gemmini tile before RadianceCores to ensure radiance tile id is 0-indexed
   new radiance.subsystem.WithRadianceGemmini(location = InCluster(0), dim = 8, extMemBase = x"ff000000", spSizeInKB = 16, accSizeInKB = 8) ++
->>>>>>> 5a98716a
   new radiance.subsystem.WithRadianceCores(2, location=InCluster(0), useVxCache = false) ++
   new radiance.subsystem.WithCoalescer(nNewSrcIds = 8) ++
   new radiance.subsystem.WithVortexL1Banks(nBanks = 8)++
