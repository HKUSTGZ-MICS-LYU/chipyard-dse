--- conflicted
+++ resolved
@@ -16,27 +16,19 @@
 
 class TinyRocketConfig extends Config(
   new chipyard.iobinders.WithDontTouchIOBinders(false) ++         // TODO FIX: Don't dontTouch the ports
+  new chipyard.config.WithTLSerialLocation(
+    freechips.rocketchip.subsystem.FBUS,
+    freechips.rocketchip.subsystem.PBUS) ++                       // attach TL serial adapter to f/p busses
   new freechips.rocketchip.subsystem.WithIncoherentBusTopology ++ // use incoherent bus topology
   new freechips.rocketchip.subsystem.WithNBanks(0) ++             // remove L2$
   new freechips.rocketchip.subsystem.WithNoMemPort ++             // remove backing memory
   new freechips.rocketchip.subsystem.With1TinyCore ++             // single tiny rocket-core
   new chipyard.config.AbstractConfig)
 
-<<<<<<< HEAD
 class RocketGPUConfig extends Config(
   new freechips.rocketchip.subsystem.WithNCustomSmallCores(2) ++          // multiple rocket-core
   new chipyard.config.AbstractConfig)
 
-class UARTTSIRocketConfig extends Config(
-  new chipyard.harness.WithUARTSerial ++
-  new chipyard.config.WithNoUART ++
-  new chipyard.config.WithMemoryBusFrequency(10) ++              
-  new chipyard.config.WithPeripheryBusFrequency(10) ++
-  new freechips.rocketchip.subsystem.WithNBigCores(1) ++         // single rocket-core
-  new chipyard.config.AbstractConfig)
-
-=======
->>>>>>> 6dc7d6f1
 class SimAXIRocketConfig extends Config(
   new chipyard.harness.WithSimAXIMem ++                     // drive the master AXI4 memory with a SimAXIMem, a 1-cycle magic memory, instead of default SimDRAM
   new freechips.rocketchip.subsystem.WithNBigCores(1) ++
@@ -63,6 +55,7 @@
 
 // DOC include start: l1scratchpadrocket
 class ScratchpadOnlyRocketConfig extends Config(
+  new testchipip.WithSerialPBusMem ++
   new chipyard.config.WithL2TLBs(0) ++
   new freechips.rocketchip.subsystem.WithNBanks(0) ++
   new freechips.rocketchip.subsystem.WithNoMemPort ++          // remove offchip mem port
@@ -84,38 +77,36 @@
   new chipyard.config.AbstractConfig)
 
 // DOC include start: mbusscratchpadrocket
-class MbusScratchpadOnlyRocketConfig extends Config(
-  new testchipip.WithMbusScratchpad(banks=2, partitions=2) ++               // add 2 partitions of 2 banks mbus backing scratchpad
-  new freechips.rocketchip.subsystem.WithNoMemPort ++         // remove offchip mem port
+class MbusScratchpadRocketConfig extends Config(
+  new testchipip.WithBackingScratchpad ++                   // add mbus backing scratchpad
+  new freechips.rocketchip.subsystem.WithNoMemPort ++       // remove offchip mem port
   new freechips.rocketchip.subsystem.WithNBigCores(1) ++
   new chipyard.config.AbstractConfig)
 // DOC include end: mbusscratchpadrocket
 
-class SbusScratchpadRocketConfig extends Config(
-  new testchipip.WithSbusScratchpad(base=0x70000000L, banks=4) ++ // add 4 banks sbus backing scratchpad
-  new freechips.rocketchip.subsystem.WithNBigCores(1) ++
-  new chipyard.config.AbstractConfig)
-
-
 class MulticlockRocketConfig extends Config(
-  new freechips.rocketchip.subsystem.WithAsynchronousRocketTiles(3, 3) ++ // Add async crossings between RocketTile and uncore
+  new freechips.rocketchip.subsystem.WithRationalRocketTiles ++   // Add rational crossings between RocketTile and uncore
   new freechips.rocketchip.subsystem.WithNBigCores(1) ++
   // Frequency specifications
-  new chipyard.config.WithTileFrequency(1000.0) ++        // Matches the maximum frequency of U540
-  new chipyard.clocking.WithClockGroupsCombinedByName(("uncore"   , Seq("sbus", "cbus", "implicit"), Nil),
-                                                      ("periphery", Seq("pbus", "fbus"), Nil)) ++
-  new chipyard.config.WithSystemBusFrequency(500.0) ++    // Matches the maximum frequency of U540
-  new chipyard.config.WithMemoryBusFrequency(500.0) ++    // Matches the maximum frequency of U540
-  new chipyard.config.WithPeripheryBusFrequency(500.0) ++ // Matches the maximum frequency of U540
+  new chipyard.config.WithTileFrequency(1600.0) ++       // Matches the maximum frequency of U540
+  new chipyard.config.WithSystemBusFrequency(800.0) ++   // Ditto
+  new chipyard.config.WithMemoryBusFrequency(1000.0) ++  // 2x the U540 freq (appropriate for a 128b Mbus)
+  new chipyard.config.WithPeripheryBusFrequency(100) ++  // Retains the default pbus frequency
+  new chipyard.config.WithSystemBusFrequencyAsDefault ++ // All unspecified clock frequencies, notably the implicit clock, will use the sbus freq (800 MHz)
   //  Crossing specifications
-  new chipyard.config.WithFbusToSbusCrossingType(AsynchronousCrossing()) ++ // Add Async crossing between FBUS and SBUS
   new chipyard.config.WithCbusToPbusCrossingType(AsynchronousCrossing()) ++ // Add Async crossing between PBUS and CBUS
   new chipyard.config.WithSbusToMbusCrossingType(AsynchronousCrossing()) ++ // Add Async crossings between backside of L2 and MBUS
   new testchipip.WithAsynchronousSerialSlaveCrossing ++ // Add Async crossing between serial and MBUS. Its master-side is tied to the FBUS
   new chipyard.config.AbstractConfig)
 
+class TestChipMulticlockRocketConfig extends Config(
+  new freechips.rocketchip.subsystem.WithNBigCores(1) ++
+  new chipyard.config.WithTestChipBusFreqs ++
+  new chipyard.config.AbstractConfig)
+
 // DOC include start: MulticlockAXIOverSerialConfig
 class MulticlockAXIOverSerialConfig extends Config(
+  new chipyard.config.WithSystemBusFrequencyAsDefault ++
   new chipyard.config.WithSystemBusFrequency(250) ++
   new chipyard.config.WithPeripheryBusFrequency(250) ++
   new chipyard.config.WithMemoryBusFrequency(250) ++
@@ -130,10 +121,9 @@
     AsynchronousCrossing().sourceSync) ++
 
   new chipyard.harness.WithSimAXIMemOverSerialTL ++ // add SimDRAM DRAM model for axi4 backing memory over the SerDes link, if axi4 mem is enabled
-  new testchipip.WithSerialTLBackingMemory ++       // remove axi4 mem port in favor of SerialTL memory
+  new chipyard.config.WithSerialTLBackingMemory ++ // remove axi4 mem port in favor of SerialTL memory
 
   new freechips.rocketchip.subsystem.WithNBigCores(2) ++
-  new freechips.rocketchip.subsystem.WithNMemoryChannels(1) ++ // 1 memory channel
   new chipyard.config.AbstractConfig)
 // DOC include end: MulticlockAXIOverSerialConfig
 
@@ -141,13 +131,4 @@
   new chipyard.example.WithCustomChipTop ++
   new chipyard.example.WithCustomIOCells ++
   new freechips.rocketchip.subsystem.WithNBigCores(1) ++         // single rocket-core
-  new chipyard.config.AbstractConfig)
-
-class PrefetchingRocketConfig extends Config(
-  new barf.WithHellaCachePrefetcher(Seq(0), barf.SingleStridedPrefetcherParams()) ++   // strided prefetcher, sits in front of the L1D$, monitors core requests to prefetching into the L1D$
-  new barf.WithTLICachePrefetcher(barf.MultiNextLinePrefetcherParams()) ++             // next-line prefetcher, sits between L1I$ and L2, monitors L1I$ misses to prefetch into L2
-  new barf.WithTLDCachePrefetcher(barf.SingleAMPMPrefetcherParams()) ++                // AMPM prefetcher, sits between L1D$ and L2, monitors L1D$ misses to prefetch into L2
-  new chipyard.config.WithTilePrefetchers ++                                           // add TL prefetchers between tiles and the sbus
-  new freechips.rocketchip.subsystem.WithNonblockingL1(2) ++                           // non-blocking L1D$, L1 prefetching only works with non-blocking L1D$
-  new freechips.rocketchip.subsystem.WithNBigCores(1) ++                               // single rocket-core
   new chipyard.config.AbstractConfig)