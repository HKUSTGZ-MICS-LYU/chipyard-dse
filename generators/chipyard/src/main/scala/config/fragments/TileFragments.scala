package chipyard.config

import chisel3._

import org.chipsalliance.cde.config.{Field, Parameters, Config}
import freechips.rocketchip.tile._
import freechips.rocketchip.subsystem._
import freechips.rocketchip.rocket.{RocketCoreParams, MulDivParams, DCacheParams, ICacheParams}

import cva6.{CVA6TileAttachParams}
import sodor.common.{SodorTileAttachParams}
import ibex.{IbexTileAttachParams}
import testchipip.cosim.{TracePortKey, TracePortParams}
import barf.{TilePrefetchingMasterPortParams}

class WithL2TLBs(entries: Int) extends Config((site, here, up) => {
  case TilesLocated(InSubsystem) => up(TilesLocated(InSubsystem), site) map {
    case tp: RocketTileAttachParams => tp.copy(tileParams = tp.tileParams.copy(
      core = tp.tileParams.core.copy(nL2TLBEntries = entries)))
    case tp: boom.v3.common.BoomTileAttachParams => tp.copy(tileParams = tp.tileParams.copy(
      core = tp.tileParams.core.copy(nL2TLBEntries = entries)))
    case tp: boom.v4.common.BoomTileAttachParams => tp.copy(tileParams = tp.tileParams.copy(
      core = tp.tileParams.core.copy(nL2TLBEntries = entries)))
    case other => other
  }
})

class WithTraceIO extends Config((site, here, up) => {
  case TilesLocated(InSubsystem) => up(TilesLocated(InSubsystem), site) map {
    case tp: boom.v3.common.BoomTileAttachParams => tp.copy(tileParams = tp.tileParams.copy(
      core = tp.tileParams.core.copy(trace = true)))
    case tp: boom.v4.common.BoomTileAttachParams => tp.copy(tileParams = tp.tileParams.copy(
      core = tp.tileParams.core.copy(trace = true)))
    case tp: CVA6TileAttachParams => tp.copy(tileParams = tp.tileParams.copy(
      trace = true))
    case other => other
  }
  case TracePortKey => Some(TracePortParams())
})

class WithNoTraceIO extends Config((site, here, up) => {
  case TilesLocated(InSubsystem) => up(TilesLocated(InSubsystem), site) map {
    case tp: boom.v3.common.BoomTileAttachParams => tp.copy(tileParams = tp.tileParams.copy(
      core = tp.tileParams.core.copy(trace = false)))
    case tp: boom.v4.common.BoomTileAttachParams => tp.copy(tileParams = tp.tileParams.copy(
      core = tp.tileParams.core.copy(trace = false)))
    case tp: CVA6TileAttachParams => tp.copy(tileParams = tp.tileParams.copy(
      trace = false))
    case other => other
  }
  case TracePortKey => None
})

class WithNPerfCounters(n: Int = 29) extends Config((site, here, up) => {
  case TilesLocated(InSubsystem) => up(TilesLocated(InSubsystem), site) map {
    case tp: RocketTileAttachParams => tp.copy(tileParams = tp.tileParams.copy(
      core = tp.tileParams.core.copy(nPerfCounters = n)))
    case tp: boom.v3.common.BoomTileAttachParams => tp.copy(tileParams = tp.tileParams.copy(
      core = tp.tileParams.core.copy(nPerfCounters = n)))
    case tp: boom.v4.common.BoomTileAttachParams => tp.copy(tileParams = tp.tileParams.copy(
      core = tp.tileParams.core.copy(nPerfCounters = n)))
    case other => other
  }
})

class WithNPMPs(n: Int = 8) extends Config((site, here, up) => {
  case TilesLocated(InSubsystem) => up(TilesLocated(InSubsystem), site) map {
    case tp: RocketTileAttachParams => tp.copy(tileParams = tp.tileParams.copy(
      core = tp.tileParams.core.copy(nPMPs = n)))
    case tp: boom.v3.common.BoomTileAttachParams => tp.copy(tileParams = tp.tileParams.copy(
      core = tp.tileParams.core.copy(nPMPs = n)))
    case tp: boom.v4.common.BoomTileAttachParams => tp.copy(tileParams = tp.tileParams.copy(
      core = tp.tileParams.core.copy(nPMPs = n)))
    case tp: chipyard.SpikeTileAttachParams => tp.copy(tileParams = tp.tileParams.copy(
      core = tp.tileParams.core.copy(nPMPs = n)))
    case other => other
  }
})


class WithRocketICacheScratchpad extends Config((site, here, up) => {
  case TilesLocated(InSubsystem) => up(TilesLocated(InSubsystem), site) map {
    case tp: RocketTileAttachParams => tp.copy(tileParams = tp.tileParams.copy(
      icache = tp.tileParams.icache.map(_.copy(itimAddr = Some(0x300000 + tp.tileParams.tileId * 0x10000)))
    ))
  }
})

class WithRocketDCacheScratchpad extends Config((site, here, up) => {
  case TilesLocated(InSubsystem) => up(TilesLocated(InSubsystem), site) map {
    case tp: RocketTileAttachParams => tp.copy(tileParams = tp.tileParams.copy(
      dcache = tp.tileParams.dcache.map(_.copy(nSets = 32, nWays = 1, scratch = Some(0x200000 + tp.tileParams.tileId * 0x10000)))
    ))
  }
})

class WithTilePrefetchers extends Config((site, here, up) => {
  case TilesLocated(InSubsystem) => up(TilesLocated(InSubsystem), site) map {
    case tp: RocketTileAttachParams => tp.copy(crossingParams = tp.crossingParams.copy(
      master = TilePrefetchingMasterPortParams(tp.tileParams.tileId, tp.crossingParams.master)))
    case tp: boom.v3.common.BoomTileAttachParams => tp.copy(crossingParams = tp.crossingParams.copy(
      master = TilePrefetchingMasterPortParams(tp.tileParams.tileId, tp.crossingParams.master)))
    case tp: boom.v4.common.BoomTileAttachParams => tp.copy(crossingParams = tp.crossingParams.copy(
      master = TilePrefetchingMasterPortParams(tp.tileParams.tileId, tp.crossingParams.master)))
    case tp: SodorTileAttachParams => tp.copy(crossingParams = tp.crossingParams.copy(
      master = TilePrefetchingMasterPortParams(tp.tileParams.tileId, tp.crossingParams.master)))
    case tp: IbexTileAttachParams => tp.copy(crossingParams = tp.crossingParams.copy(
      master = TilePrefetchingMasterPortParams(tp.tileParams.tileId, tp.crossingParams.master)))
    case tp: CVA6TileAttachParams => tp.copy(crossingParams = tp.crossingParams.copy(
      master = TilePrefetchingMasterPortParams(tp.tileParams.tileId, tp.crossingParams.master)))
  }
})

<<<<<<< HEAD
// Adds boundary buffers to RocketTiles, which places buffers between the caches and the TileLink interface
// This typically makes it easier to close timing
class WithRocketBoundaryBuffers(buffers: Option[RocketTileBoundaryBufferParams] = Some(RocketTileBoundaryBufferParams(true))) extends Config((site, here, up) => {
  case TilesLocated(InSubsystem) => up(TilesLocated(InSubsystem)) map {
    case tp: RocketTileAttachParams => tp.copy(tileParams=tp.tileParams.copy(
      boundaryBuffers=buffers
    ))
  }
})

// Use SV48
class WithSV48 extends Config((site, here, up) => {
  case PgLevels => { require(site(XLen) == 64); 4; }
})

// Use SV39
class WithSV39 extends Config((site, here, up) => {
  case PgLevels => { require(site(XLen) == 64); 3; }
=======
// Uses SV48 if possible, otherwise default to the Rocket Chip core default
class WithSV48IfPossible extends Config((site, here, up) => {
  case TilesLocated(loc) => up(TilesLocated(loc), site) map {
    case tp: RocketTileAttachParams => tp.copy(tileParams = tp.tileParams.copy(core =
      tp.tileParams.core.copy(pgLevels = 4)))
    case tp: boom.v3.common.BoomTileAttachParams => tp.copy(tileParams = tp.tileParams.copy(core =
      tp.tileParams.core.copy(pgLevels = 4)))
    case tp: boom.v4.common.BoomTileAttachParams => tp.copy(tileParams = tp.tileParams.copy(core =
      tp.tileParams.core.copy(pgLevels = 4)))
  }
>>>>>>> 47b86150
})<|MERGE_RESOLUTION|>--- conflicted
+++ resolved
@@ -111,28 +111,8 @@
   }
 })
 
-<<<<<<< HEAD
-// Adds boundary buffers to RocketTiles, which places buffers between the caches and the TileLink interface
-// This typically makes it easier to close timing
-class WithRocketBoundaryBuffers(buffers: Option[RocketTileBoundaryBufferParams] = Some(RocketTileBoundaryBufferParams(true))) extends Config((site, here, up) => {
-  case TilesLocated(InSubsystem) => up(TilesLocated(InSubsystem)) map {
-    case tp: RocketTileAttachParams => tp.copy(tileParams=tp.tileParams.copy(
-      boundaryBuffers=buffers
-    ))
-  }
-})
-
 // Use SV48
 class WithSV48 extends Config((site, here, up) => {
-  case PgLevels => { require(site(XLen) == 64); 4; }
-})
-
-// Use SV39
-class WithSV39 extends Config((site, here, up) => {
-  case PgLevels => { require(site(XLen) == 64); 3; }
-=======
-// Uses SV48 if possible, otherwise default to the Rocket Chip core default
-class WithSV48IfPossible extends Config((site, here, up) => {
   case TilesLocated(loc) => up(TilesLocated(loc), site) map {
     case tp: RocketTileAttachParams => tp.copy(tileParams = tp.tileParams.copy(core =
       tp.tileParams.core.copy(pgLevels = 4)))
@@ -141,5 +121,4 @@
     case tp: boom.v4.common.BoomTileAttachParams => tp.copy(tileParams = tp.tileParams.copy(core =
       tp.tileParams.core.copy(pgLevels = 4)))
   }
->>>>>>> 47b86150
 })