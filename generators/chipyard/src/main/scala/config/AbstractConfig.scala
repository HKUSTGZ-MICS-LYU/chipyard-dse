--- conflicted
+++ resolved
@@ -59,14 +59,7 @@
   new chipyard.config.WithL2TLBs(1024) ++                           // use L2 TLBs
   new chipyard.config.WithNoSubsystemDrivenClocks ++                // drive the subsystem diplomatic clocks from ChipTop instead of using implicit clocks
   new chipyard.config.WithInheritBusFrequencyAssignments ++         // Unspecified clocks within a bus will receive the bus frequency if set
-<<<<<<< HEAD
-  new freechips.rocketchip.subsystem.WithNMemoryChannels(2) ++      // Default 2 memory channels
-=======
-  new chipyard.config.WithPeripheryBusFrequencyAsDefault ++         // Unspecified frequencies with match the pbus frequency (which is always set)
-  new chipyard.config.WithMemoryBusFrequency(500.0) ++              // Default 500 MHz mbus
-  new chipyard.config.WithPeripheryBusFrequency(500.0) ++           // Default 500 MHz pbus
   new freechips.rocketchip.subsystem.WithNMemoryChannels(1) ++      // Default 1 memory channels
->>>>>>> 63dc87cd
   new freechips.rocketchip.subsystem.WithClockGateModel ++          // add default EICG_wrapper clock gate model
   new freechips.rocketchip.subsystem.WithJtagDTM ++                 // set the debug module to expose a JTAG port
   new freechips.rocketchip.subsystem.WithNoMMIOPort ++              // no top-level MMIO master port (overrides default set in rocketchip)
