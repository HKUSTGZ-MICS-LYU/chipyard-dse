--- conflicted
+++ resolved
@@ -46,23 +46,11 @@
     val implicit_reset = implicitClockSinkNode.in.head._1.reset
 
 
-<<<<<<< HEAD
-    // The implicit clock and reset for the system is also, by convention, used for all the IOBinders
-    // TODO: This may not be the right thing to do in all cases
-    withClockAndReset(implicit_clock, implicit_reset) {
-      val (_ports, _iocells, _harnessFunctions) = p(IOBinders).values.flatMap(f => f(lSystem) ++ f(lSystem.module)).unzip3
-      // We ignore _ports for now...
-      iocells ++= _iocells.flatten
-      harnessFunctions ++= _harnessFunctions.flatten
-      println(s"ChipTop: sz:${harnessFunctions.size}")
-    }
-=======
     // Note: IOBinders cannot rely on the implicit clock/reset, as this is a LazyRawModuleImp
     val (_ports, _iocells, _portMap) = ApplyIOBinders(lazySystem, p(IOBinders))
     // We ignore _ports for now...
     iocells ++= _iocells
     portMap ++= _portMap
->>>>>>> 9c298eed
 
     // Connect the implicit clock/reset, if present
     lazySystem.module match { case l: LazyModuleImp => {
