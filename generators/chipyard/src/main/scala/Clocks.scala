package chipyard

import chisel3._

import scala.collection.mutable.{ArrayBuffer}

import freechips.rocketchip.prci._
import freechips.rocketchip.subsystem.{BaseSubsystem, SubsystemDriveAsyncClockGroupsKey, InstantiatesTiles}
import freechips.rocketchip.config.{Parameters, Field, Config}
import freechips.rocketchip.diplomacy.{OutwardNodeHandle, InModuleBody, LazyModule}
import freechips.rocketchip.util.{ResetCatchAndSync}

import barstools.iocell.chisel._
import testchipip.{TLTileResetCtrl}

import chipyard.clocking._

/**
  * Chipyard provides three baseline, top-level reset schemes, set using the
  * [[GlobalResetSchemeKey]] in a Parameters instance. These are:
  *
  * 1) Synchronous: The input coming to the chip is synchronous to the provided
  *    clocks and will be used without modification as a synchronous reset.
  *    This is safe only for use in FireSim and SW simulation.
  *
  * 2) Asynchronous: The input reset is asynchronous to the input clock, but it
  *    is caught and synchronized to that clock before it is dissemenated.
  *    Thus, downsteam modules will be emitted with synchronously reset state
  *    elements.
  *
  * 3) Asynchronous Full: The input reset is asynchronous to the input clock,
  *    and is used globally as an async reset. Downstream modules will be emitted
  *    with asynchronously reset state elements.
  *
  */
sealed trait GlobalResetScheme {
  def pinIsAsync: Boolean
}
sealed trait HasAsyncInput { self: GlobalResetScheme =>
  def pinIsAsync = true
}

sealed trait HasSyncInput { self: GlobalResetScheme =>
  def pinIsAsync = false
}

case object GlobalResetSynchronous extends GlobalResetScheme with HasSyncInput
case object GlobalResetAsynchronous extends GlobalResetScheme with HasAsyncInput
case object GlobalResetAsynchronousFull extends GlobalResetScheme with HasAsyncInput
case object GlobalResetSchemeKey extends Field[GlobalResetScheme](GlobalResetSynchronous)

/**
 * A simple reset implementation that punches out reset ports
 * for standard Module classes. Three basic reset schemes
 * are provided. See [[GlobalResetScheme]].
 */
object GenerateReset {
  def apply(chiptop: ChipTop, clock: Clock): Reset = {
    implicit val p = chiptop.p
    // this needs directionality so generateIOFromSignal works
    val reset_wire = Wire(Input(Reset()))
    val (reset_io, resetIOCell) = p(GlobalResetSchemeKey) match {
      case GlobalResetSynchronous =>
        IOCell.generateIOFromSignal(reset_wire, "reset")
      case GlobalResetAsynchronousFull =>
        IOCell.generateIOFromSignal(reset_wire, "reset", abstractResetAsAsync = true)
      case GlobalResetAsynchronous => {
        val async_reset_wire = Wire(Input(AsyncReset()))
        reset_wire := ResetCatchAndSync(clock, async_reset_wire.asBool())
        IOCell.generateIOFromSignal(async_reset_wire, "reset", abstractResetAsAsync = true)
      }
    }
    chiptop.iocells ++= resetIOCell
    chiptop.harnessFunctions += ((th: HasHarnessSignalReferences) => {
      reset_io := th.dutReset
      Nil
    })
    reset_wire
  }
}


case object ClockingSchemeKey extends Field[ChipTop => Unit](ClockingSchemeGenerators.dividerOnlyClockGenerator)
/*
  * This is a Seq of assignment functions, that accept a clock name and return an optional frequency.
  * Functions that appear later in this seq have higher precedence that earlier ones.
  * If no function returns a non-empty value, the value specified in
  * [[DefaultClockFrequencyKey]] will be used.
  */
case object ClockFrequencyAssignersKey extends Field[Seq[(String) => Option[Double]]](Seq.empty)
case object DefaultClockFrequencyKey extends Field[Double]()

class ClockNameMatchesAssignment(name: String, fMHz: Double) extends Config((site, here, up) => {
  case ClockFrequencyAssignersKey => up(ClockFrequencyAssignersKey, site) ++
    Seq((cName: String) => if (cName == name) Some(fMHz) else None)
})

class ClockNameContainsAssignment(name: String, fMHz: Double) extends Config((site, here, up) => {
  case ClockFrequencyAssignersKey => up(ClockFrequencyAssignersKey, site) ++
    Seq((cName: String) => if (cName.contains(name)) Some(fMHz) else None)
})

object ClockingSchemeGenerators {
  val dividerOnlyClockGenerator: ChipTop => Unit = { chiptop =>
    implicit val p = chiptop.p

    // Requires existence of undriven asyncClockGroups in subsystem
    val systemAsyncClockGroup = chiptop.lazySystem match {
      case l: BaseSubsystem if (p(SubsystemDriveAsyncClockGroupsKey).isEmpty) =>
        l.asyncClockGroupsNode
    }

    // Add a control register for each tile's reset
    val resetSetter = chiptop.lazySystem match {
      case sys: BaseSubsystem with InstantiatesTiles => TLTileResetCtrl(sys)
      case _ => ClockGroupEphemeralNode()
    }

    val aggregator = LazyModule(new ClockGroupAggregator("allClocks")).node
<<<<<<< HEAD
    chiptop.implicitClockSinkNode := ClockGroup() := aggregator
    systemAsyncClockGroup :*= ClockGroupNamePrefixer() :*= aggregator
=======
    (chiptop.implicitClockSinkNode
      := ClockGroup()
      := aggregator)
    (systemAsyncClockGroup
      := resetSetter
      := ClockGroupNamePrefixer()
      := aggregator)
>>>>>>> 8f86b6d1

    val referenceClockSource =  ClockSourceNode(Seq(ClockSourceParameters()))
    (aggregator
      := ClockGroupFrequencySpecifier(p(ClockFrequencyAssignersKey), p(DefaultClockFrequencyKey))
      := ClockGroupResetSynchronizer()
      := DividerOnlyClockGenerator()
      := referenceClockSource)


    InModuleBody {
      val clock_wire = Wire(Input(Clock()))
      val reset_wire = GenerateReset(chiptop, clock_wire)
      val (clock_io, clockIOCell) = IOCell.generateIOFromSignal(clock_wire, "clock")
      chiptop.iocells ++= clockIOCell

      referenceClockSource.out.unzip._1.map { o =>
        o.clock := clock_wire
        o.reset := reset_wire
      }

      chiptop.harnessFunctions += ((th: HasHarnessSignalReferences) => {
        clock_io := th.harnessClock
        Nil })
    }
  }
}<|MERGE_RESOLUTION|>--- conflicted
+++ resolved
@@ -117,18 +117,13 @@
     }
 
     val aggregator = LazyModule(new ClockGroupAggregator("allClocks")).node
-<<<<<<< HEAD
-    chiptop.implicitClockSinkNode := ClockGroup() := aggregator
-    systemAsyncClockGroup :*= ClockGroupNamePrefixer() :*= aggregator
-=======
     (chiptop.implicitClockSinkNode
       := ClockGroup()
       := aggregator)
     (systemAsyncClockGroup
-      := resetSetter
-      := ClockGroupNamePrefixer()
-      := aggregator)
->>>>>>> 8f86b6d1
+      :*= resetSetter
+      :*= ClockGroupNamePrefixer()
+      :*= aggregator)
 
     val referenceClockSource =  ClockSourceNode(Seq(ClockSourceParameters()))
     (aggregator
