--- conflicted
+++ resolved
@@ -92,22 +92,15 @@
     (aggregator
       := ClockGroupFrequencySpecifier(p(ClockFrequencyAssignersKey), p(DefaultClockFrequencyKey))
       := ClockGroupResetSynchronizer()
-<<<<<<< HEAD
+      := resetSetterResetProvider
       := dividerOnlyClkGenerator.node
       := referenceClockSource)
-
-=======
-      := resetSetterResetProvider
-      := DividerOnlyClockGenerator()
-      := referenceClockSource)
-
 
     val asyncResetBroadcast = FixedClockBroadcast(None)
     resetSetter.foreach(_.asyncResetSinkNode := asyncResetBroadcast)
     val asyncResetSource = ClockSourceNode(Seq(ClockSourceParameters()))
     asyncResetBroadcast := asyncResetSource
 
->>>>>>> f52822ff
     InModuleBody {
       val clock_wire = Wire(Input(Clock()))
       val reset_wire = GenerateReset(chiptop, clock_wire)
